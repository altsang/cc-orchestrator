--- conflicted
+++ resolved
@@ -1,25 +1,19 @@
 """FastAPI web application for CC-Orchestrator dashboard."""
 
 import os
-import uuid
 from collections.abc import AsyncGenerator
 from contextlib import asynccontextmanager
-from time import time
 
 from fastapi import FastAPI, Request
 from fastapi.middleware.cors import CORSMiddleware
 from fastapi.responses import HTMLResponse, JSONResponse
 
 from ..database.connection import DatabaseManager
-<<<<<<< HEAD
+from .exceptions import CCOrchestratorAPIException
 from .logging_utils import api_logger
 from .middleware import LoggingMiddleware, RequestIDMiddleware
 from .middlewares.rate_limiter import RateLimitMiddleware, rate_limiter
-from .routers import alerts, config, health, instances, tasks, worktrees
-=======
-from .exceptions import CCOrchestratorAPIException
-from .routers import auth_router, websocket_router
->>>>>>> c57f1402
+from .routers import auth_router
 from .routers.v1 import api_router_v1
 from .websocket.router import router as websocket_router
 
@@ -28,13 +22,13 @@
 async def lifespan(app: FastAPI) -> AsyncGenerator[None, None]:
     """Manage application lifespan events."""
     # Startup
-<<<<<<< HEAD
     api_logger.info("Starting CC-Orchestrator API server")
 
     # Initialize database connection (only if not already set for testing)
     if not hasattr(app.state, "db_manager"):
         try:
             db_manager = DatabaseManager()
+            db_manager.create_tables()
             app.state.db_manager = db_manager
             api_logger.info("Database connection initialized")
         except Exception as e:
@@ -69,13 +63,6 @@
         api_logger.error("Failed to cleanup rate limiter", error=str(e))
 
     api_logger.info("CC-Orchestrator API server shutdown complete")
-=======
-    db_manager = DatabaseManager()
-    db_manager.create_tables()
-    app.state.db_manager = db_manager  # Store in app state for dependencies
-    yield
-    # Shutdown - cleanup if needed
->>>>>>> c57f1402
 
 
 def create_app() -> FastAPI:
@@ -134,34 +121,10 @@
         allow_headers=["Content-Type", "Authorization", "Accept"],
     )
 
-<<<<<<< HEAD
     # Add custom middleware
     app.add_middleware(RequestIDMiddleware)
     app.add_middleware(LoggingMiddleware)
     app.add_middleware(RateLimitMiddleware, rate_limiter=rate_limiter)
-
-    # Include routers
-    app.include_router(api_router_v1, prefix="/api/v1")
-    app.include_router(websocket_router, prefix="/ws", tags=["websocket"])
-=======
-    # Add request ID and rate limiting middleware
-    @app.middleware("http")
-    async def add_request_headers(request: Request, call_next):
-        """Add request ID and rate limiting headers."""
-        # Generate a unique request ID
-        request_id = str(uuid.uuid4())
-
-        # Process the request
-        response = await call_next(request)
->>>>>>> c57f1402
-
-        # Add headers to response
-        response.headers["X-Request-ID"] = request_id
-        response.headers["X-RateLimit-Limit"] = "1000"
-        response.headers["X-RateLimit-Remaining"] = "999"
-        response.headers["X-RateLimit-Reset"] = str(int(time()) + 3600)
-
-        return response
 
     # Add exception handlers
     @app.exception_handler(CCOrchestratorAPIException)
